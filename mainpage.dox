--- conflicted
+++ resolved
@@ -74,7 +74,6 @@
     -v, --verbose
         Verbose output.
     -y, --synchronization=settings (see below)
-<<<<<<< HEAD
         Configure the synchronization settings of each sync line (see below).
     -u, --utc-time=time (see below)
         Set the UTC time buffer of the device.
@@ -84,11 +83,6 @@
         Set the option flags.
     -j, --icc-command=command (see below)
         Send command to the In-run Compass Calibration.
-=======
-        Configure the synchronization settings of each sync line (see below)
-    -u, --setUTCTime=time (see below)
-        Sets the UTC time buffer of the device
->>>>>>> 512dc601
 
 Generic options:
     -d, --device=DEV
@@ -178,13 +172,8 @@
                 "pl400fe,pa400fe,oq400fe"
 
 Synchronization settings:
-<<<<<<< HEAD
     The format follows the xsens protocol documentation. All fields are
     required and separated by commas.
-=======
-    The format follows the xsens protocol documentation. All fields are required
-    and separated by commas.
->>>>>>> 512dc601
     Note: The entire synchronization buffer is wiped every time a new one
           is set, so it is necessary to specify the settings of multiple
           lines at once.
@@ -243,11 +232,7 @@
         To clear the synchronization settings of MTi
         ./mtdevice.py -y clear
 
-<<<<<<< HEAD
 UTC time settings:
-=======
-SetUTCTime settings:
->>>>>>> 512dc601
     There are two ways to set the UTCtime for the MTi.
     Option #1: set MTi to the current UTC time based on local system time with
                the option 'now'
@@ -264,11 +249,7 @@
                 1: Valid Time of Week
                 2: Valid Week Number
                 4: valid UTC
-<<<<<<< HEAD
             Note: the flag is ignored for --utc-time as it is set by the device
-=======
-            Note: the flag is ignored for setUTCTime as it is set by the module
->>>>>>> 512dc601
                   itself when connected to a GPS
 
     Examples:
@@ -276,7 +257,6 @@
         ./mtdevice.py -u now
         ./mtdevice.py -u 1999,1,1,0,0,0,0,0
 
-<<<<<<< HEAD
 GNSS platform settings:
     Only for MTi-G-700/710 with firmware>=1.7.
     The following two platform settings are listed in the documentation:
@@ -319,8 +299,6 @@
         03: Get representative motion state; return 1 if active
     Check the documentation for more details.
 
-=======
->>>>>>> 512dc601
 Legacy options:
     -m, --output-mode=MODE
         Legacy mode of the device to select the information to output.
